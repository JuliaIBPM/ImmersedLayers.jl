
"""
$(TYPEDEF)

When defining problem-specific cache, make it a subtype of this.
"""
abstract type AbstractExtraILMCache end


"""
$(TYPEDEF)

A cache of operators and storage data for use in surface operations. Constructed
with [`SurfaceScalarCache`](@ref) or [`SurfaceVectorCache`](@ref).
"""
struct BasicILMCache{N,SCA<:AbstractScalingType,GCT,ND,BLT<:BodyList,NT<:VectorData,
                      DST<:ScalarData,REGT<:Regularize,
                      RSNT<:RegularizationMatrix,ESNT<:InterpolationMatrix,
                      RT<:RegularizationMatrix,ET<:InterpolationMatrix,
                      RCT, ECT, RDT, EDT,
                      LT<:CartesianGrids.Laplacian,GVT,GNT,GDT,SVT,SDT,SST} <: AbstractBasicCache{N,GCT}

    # Grid
    g :: PhysicalGrid{ND}

    # Bodies
    bl :: BLT

    # Points
    pts :: NT

    # Normals
    nrm :: NT

    # Areas
    ds :: DST

    # Regularization operator
    regop :: REGT

    # Regularization and interpolation of tensor product data (gsnorm/snorm)
    Rsn :: RSNT
    Esn :: ESNT

    # Regularization and interpolation of basic data (gdata/sdata)
    R :: RT
    E :: ET

    # Regularization and interpolation of grid curl data (gcurl/sdata)
    Rcurl :: RCT
    Ecurl :: ECT

    # Regularization and interpolation of grid div data (gdiv/sdata)
    Rdiv :: RDT
    Ediv :: EDT

    # Laplacian (with no coefficient)
    L :: LT

    # For holding the grid data comprised of tensor product of basic grid data
    # and regularized normals (e.g., scalar -> Edges{Primal}, vector -> EdgeGradient)
    gsnorm_cache :: GVT
    gsnorm2_cache :: GVT

    # For holding the curl of the basic grid data (always Nodes{Dual})
    gcurl_cache :: GNT

    # For holding the div of the basic grid data (always Nodes{Primal})
    gdiv_cache :: GDT

    # For holding the basic data type (e.g., scalar -> Nodes{Primal}, vector -> Edges{Primal})
    gdata_cache :: GCT

    # For holding grid coordinates
    xg :: GCT
    yg :: GCT

    # For holding the surface data comprised of tensor product of basic data
    # and normals (e.g, scalar -> VectorData, vector -> TensorData)
    snorm_cache :: SVT
    snorm2_cache :: SVT

    # For holding the basic surface data (e.g., scalar -> ScalarData, vector -> VectorData)
    sdata_cache :: SDT

    # For holding surface scalar data (always ScalarData)
    sscalar_cache :: SST
end

RigidBodyTools.numpts(::BasicILMCache{N}) where {N} = N
RigidBodyTools.numpts(::AbstractBasicCache{N}) where {N} = N
scalingtype(::BasicILMCache{N,SCA}) where {N,SCA} = SCA
cache_datatype(::BasicILMCache{N,SCA,GCT}) where {N,SCA,GCT} = GCT <: Nodes ? :scalar : :vector
cache_datatype(::AbstractBasicCache{N,GCT}) where {N,GCT} = GCT <: Nodes ? :scalar : :vector
type_curlreg(::BasicILMCache{N,SCA,GCT,ND,BLT,NT,DST,REGT,RSNT,ESNT,RT,ET,RCT,ECT,RDT,EDT,LT,GVT,GNT,GDT,SVT,SDT,SST}) where {N,SCA,GCT,ND,BLT,NT,DST,REGT,RSNT,ESNT,RT,ET,RCT,ECT,RDT,EDT,LT,GVT,GNT,GDT,SVT,SDT,SST} = RCT
type_divreg(::BasicILMCache{N,SCA,GCT,ND,BLT,NT,DST,REGT,RSNT,ESNT,RT,ET,RCT,ECT,RDT,EDT,LT,GVT,GNT,GDT,SVT,SDT,SST}) where {N,SCA,GCT,ND,BLT,NT,DST,REGT,RSNT,ESNT,RT,ET,RCT,ECT,RDT,EDT,LT,GVT,GNT,GDT,SVT,SDT,SST} = RDT
type_sdata(::BasicILMCache{N,SCA,GCT,ND,BLT,NT,DST,REGT,RSNT,ESNT,RT,ET,RCT,ECT,RDT,EDT,LT,GVT,GNT,GDT,SVT,SDT,SST}) where {N,SCA,GCT,ND,BLT,NT,DST,REGT,RSNT,ESNT,RT,ET,RCT,ECT,RDT,EDT,LT,GVT,GNT,GDT,SVT,SDT,SST} = SDT
type_sscalar(::BasicILMCache{N,SCA,GCT,ND,BLT,NT,DST,REGT,RSNT,ESNT,RT,ET,RCT,ECT,RDT,EDT,LT,GVT,GNT,GDT,SVT,SDT,SST}) where {N,SCA,GCT,ND,BLT,NT,DST,REGT,RSNT,ESNT,RT,ET,RCT,ECT,RDT,EDT,LT,GVT,GNT,GDT,SVT,SDT,SST} = SST




"""
    SurfaceScalarCache(g::PhysicalGrid[,scaling=IndexScaling])

Create a cache of type `BasicILMCache` with scalar grid data, using the grid specified
in `g`, with no immersed points. The keyword `scaling`
can be used to set the scaling in the operations.
By default, it is set to `IndexScaling` which sets the differential operators
to be only differencing operators. By using `scaling = GridScaling`, then the grid and
 spacings are accounted for and differential operators are scaled by this spacing.
 The keyword `phys_params` can be used to supply physical parameters.
""" SurfaceScalarCache(::PhysicalGrid)

"""
    SurfaceVectorCache(g::PhysicalGrid[,scaling=IndexScaling])

Create a cache of type `BasicILMCache` with vector grid data, with no immersed points.
See [`SurfaceScalarCache`](@ref) for details.
""" SurfaceVectorCache(::PhysicalGrid)

"""
    SurfaceVectorCache(body::Body/BodyList,g::PhysicalGrid[,ddftype=CartesianGrids.Yang3][,scaling=Gridcaling])

Create a cache of type `BasicILMCache`, holding operators and storage data
for use in immersed layer operations on vector data. See [`SurfaceScalarCache`](@ref)
for details.
""" SurfaceVectorCache(::Union{Body,BodyList},::PhysicalGrid)

"""
    SurfaceScalarCache(body::Body/BodyList,g::PhysicalGrid[,ddftype=CartesianGrids.Yang3][,scaling=GridScaling])

Create a cache of type `BasicILMCache`, holding operators and storage data
for use in immersed layer operations on scalar data. This is sometimes called from within`ILMSystem` rather than directly.

The `body` can be of type `Body` or `BodyList`. The keyword `scaling` can be used to set the scaling in the operations.
By default, it is set to `IndexScaling` which sets the regularization and interpolation to
be symmetric matrices (i.e., interpolation is the adjoint of regularization with
  respect to a vector dot product), and the vector calculus operations on the grid
  are simple differences. By using `scaling = GridScaling`, then the grid and
  point spacings are accounted for. Interpolation and regularization are adjoints
  with respect to inner products based on discretized surface and volume integrals,
  and vector calculus operations are scaled by the grid spacing.
""" SurfaceScalarCache(::Union{Body,BodyList},::PhysicalGrid)

"""
    SurfaceScalarCache(X::VectorData,g::PhysicalGrid[,ddftype=CartesianGrids.Yang3][,scaling=GridScaling])

Create a cache of type `BasicILMCache`, holding operators and storage data
for use in immersed layer operations on scalar data. The `X` specifies the
is assumed to hold the endpoints of the immersed surface segments, and `g` the physical grid.
""" SurfaceScalarCache(::VectorData,::ScalarData,::VectorData,::PhysicalGrid)

"""
    SurfaceVectorCache(X::VectorData,g::PhysicalGrid[,ddftype=CartesianGrids.Yang3][,scaling=GridScaling])

Create a cache of type `BasicILMCache`, holding operators and storage data
for use in immersed layer operations on vector data. See [`SurfaceScalarCache`](@ref)
for details.
""" SurfaceVectorCache(::VectorData,::ScalarData,::VectorData,::PhysicalGrid)



function SurfaceScalarCache(bl::BodyList,a::ScalarData{N},nrm::VectorData{N},g::PhysicalGrid;
                              ddftype = DEFAULT_DDF,
                              scaling = DEFAULT_SCALING,
                              dtype = DEFAULT_DATA_TYPE) where {N}

	X = points(bl)
  sscalar_cache = nothing
	sdata_cache = ScalarData(X, dtype = dtype)
	snorm_cache = VectorData(X, dtype = dtype)

	gsnorm_cache = Edges(Primal,size(g), dtype = dtype)
	gdata_cache = Nodes(Primal,size(g), dtype = dtype)
  gcurl_cache = Nodes(Dual,size(g), dtype = dtype)
  gdiv_cache = nothing #Nodes(Primal,size(g), dtype = dtype)

	_surfacecache(bl,X,a,nrm,g,ddftype,scaling,sdata_cache,snorm_cache,sscalar_cache,gsnorm_cache,gcurl_cache,gdiv_cache,gdata_cache;dtype=dtype)

end

function SurfaceScalarCache(bl::BodyList,a::ScalarData{N},nrm::VectorData{N},g::PhysicalGrid,L::Laplacian;
    ddftype = DEFAULT_DDF,
    scaling = DEFAULT_SCALING,
    dtype = DEFAULT_DATA_TYPE) where {N}

    X = points(bl)
    sscalar_cache = nothing
    sdata_cache = ScalarData(X, dtype = dtype)
    snorm_cache = VectorData(X, dtype = dtype)

    gsnorm_cache = Edges(Primal,size(g), dtype = dtype)
    gdata_cache = Nodes(Primal,size(g), dtype = dtype)
    gcurl_cache = Nodes(Dual,size(g), dtype = dtype)
    gdiv_cache = nothing #Nodes(Primal,size(g), dtype = dtype)

    _surfacecache(bl,X,a,nrm,g,ddftype,scaling,sdata_cache,snorm_cache,sscalar_cache,gsnorm_cache,gcurl_cache,gdiv_cache,gdata_cache,L;dtype=dtype)

end

function SurfaceVectorCache(bl::BodyList,a::ScalarData{N},nrm::VectorData{N},g::PhysicalGrid;
                              ddftype = DEFAULT_DDF,
                              scaling = DEFAULT_SCALING,
                              dtype = DEFAULT_DATA_TYPE) where {N}

	X = points(bl)
  sscalar_cache = ScalarData(X, dtype = dtype)
	sdata_cache = VectorData(X, dtype = dtype)
	snorm_cache = TensorData(X, dtype = dtype)

	gsnorm_cache = EdgeGradient(Primal,size(g), dtype = dtype)
  gdata_cache = Edges(Primal,size(g), dtype = dtype)
	gcurl_cache = Nodes(Dual,size(g), dtype = dtype)
  gdiv_cache = Nodes(Primal,size(g), dtype = dtype)

	_surfacecache(bl,X,a,nrm,g,ddftype,scaling,sdata_cache,snorm_cache,sscalar_cache,gsnorm_cache,gcurl_cache,gdiv_cache,gdata_cache;dtype=dtype)

end

function SurfaceVectorCache(bl::BodyList,a::ScalarData{N},nrm::VectorData{N},g::PhysicalGrid, L::Laplacian;
    ddftype = DEFAULT_DDF,
    scaling = DEFAULT_SCALING,
    dtype = DEFAULT_DATA_TYPE) where {N}

    X = points(bl)
    sscalar_cache = ScalarData(X, dtype = dtype)
    sdata_cache = VectorData(X, dtype = dtype)
    snorm_cache = TensorData(X, dtype = dtype)

    gsnorm_cache = EdgeGradient(Primal,size(g), dtype = dtype)
    gdata_cache = Edges(Primal,size(g), dtype = dtype)
    gcurl_cache = Nodes(Dual,size(g), dtype = dtype)
    gdiv_cache = Nodes(Primal,size(g), dtype = dtype)

    _surfacecache(bl,X,a,nrm,g,ddftype,scaling,sdata_cache,snorm_cache,sscalar_cache,gsnorm_cache,gcurl_cache,gdiv_cache,gdata_cache,L;dtype=dtype)

end

for f in [:SurfaceScalarCache, :SurfaceVectorCache]
  @eval $f(body::Body,g::PhysicalGrid; kwargs...) =
        $f(BodyList([body]),areas(body),normals(body),g; kwargs...)
    
  @eval $f(body::Body,g::PhysicalGrid,L::Laplacian; kwargs...) =
        $f(BodyList([body]),areas(body),normals(body),g,L; kwargs...)

  @eval $f(bl::BodyList,g::PhysicalGrid; kwargs...) =
        $f(bl,areas(bl),normals(bl),g; kwargs...)

  @eval $f(bl::BodyList,g::PhysicalGrid,L::Laplacian; kwargs...) =
        $f(bl,areas(bl),normals(bl),g,L; kwargs...)

  @eval $f(g::PhysicalGrid;kwargs...) =
        $f(BodyList(),ScalarData(0),VectorData(0),g; kwargs...)

  @eval $f(g::PhysicalGrid,L::Laplacian; kwargs...) =
        $f(BodyList(),ScalarData(0),VectorData(0),g,L; kwargs...)

  @eval function $f(X::VectorData,g::PhysicalGrid; kwargs...)
          x = Vector{Float64}(undef,length(X.u))
          y = Vector{Float64}(undef,length(X.v))
          x .= X.u
          y .= X.v
          $f(BasicBody(x,y),g; kwargs...)
  end

<<<<<<< HEAD
  @eval function $f(X::VectorData,g::PhysicalGrid; L::Laplacian,kwargs...)
=======
  @eval function $f(X::VectorData,g::PhysicalGrid,L::Laplacian; kwargs...)
>>>>>>> 0de130b8
    x = Vector{Float64}(undef,length(X.u))
    y = Vector{Float64}(undef,length(X.v))
    x .= X.u
    y .= X.v
    $f(BasicBody(x,y),g,L;kwargs...)
<<<<<<< HEAD
end
=======
    end
>>>>>>> 0de130b8

end

function Base.show(io::IO, H::BasicILMCache{N,SCA}) where {N,SCA}
    println(io, "Surface cache with scaling of type $SCA")
    println(io, "  $N point data of type $(typeof(H.sdata_cache))")
    println(io, "  Grid data of type $(typeof(H.gdata_cache))")
end

function _surfacecache(bl::BodyList,X::VectorData{N},a,nrm,g::PhysicalGrid{ND},ddftype,scaling,
                      sdata_cache,snorm_cache,sscalar_cache,gsnorm_cache,gcurl_cache,gdiv_cache,gdata_cache;dtype=Float64) where {N,ND}


  regop = _get_regularization(X,a,g,ddftype,scaling)
  Rsn = _regularization_matrix(regop,snorm_cache,gsnorm_cache)
  Esn = _interpolation_matrix(regop, gsnorm_cache, snorm_cache)

  R = _regularization_matrix(regop,sdata_cache,gdata_cache )
  E = _interpolation_matrix(regop, gdata_cache,sdata_cache)

  Rcurl = _regularization_matrix(regop,sscalar_cache,gcurl_cache )
  Ecurl = _interpolation_matrix(regop, gcurl_cache,sscalar_cache)

  Rdiv = _regularization_matrix(regop,sscalar_cache,gdiv_cache )
  Ediv = _interpolation_matrix(regop, gdiv_cache,sscalar_cache)

  coeff_factor = 1.0
  with_inverse = true
  L = _get_laplacian(coeff_factor,g,with_inverse,scaling;dtype=dtype)

  xg = _x_grid(gdata_cache,g)
  yg = _y_grid(gdata_cache,g)

  return BasicILMCache{N,scaling,typeof(gdata_cache),ND,typeof(bl),typeof(nrm),typeof(a),typeof(regop),
                       typeof(Rsn),typeof(Esn),typeof(R),typeof(E),typeof(Rcurl),typeof(Ecurl),typeof(Rdiv),typeof(Ediv),typeof(L),
                       typeof(gsnorm_cache),typeof(gcurl_cache),typeof(gdiv_cache),typeof(snorm_cache),typeof(sdata_cache),typeof(sscalar_cache)}(
                       g,bl,X,nrm,a,regop,Rsn,Esn,R,E,Rcurl,Ecurl,Rdiv,Ediv,L,
                       _similar(gsnorm_cache),_similar(gsnorm_cache),
                       _similar(gcurl_cache),_similar(gdiv_cache),_similar(gdata_cache),
                       xg,yg,
                       _similar(snorm_cache),_similar(snorm_cache),_similar(sdata_cache),_similar(sscalar_cache))

end

function _surfacecache(bl::BodyList,X::VectorData{N},a,nrm,g::PhysicalGrid{ND},ddftype,scaling,
    sdata_cache,snorm_cache,sscalar_cache,gsnorm_cache,gcurl_cache,gdiv_cache,gdata_cache,L;dtype=Float64) where {N,ND}


    regop = _get_regularization(X,a,g,ddftype,scaling)
    Rsn = _regularization_matrix(regop,snorm_cache,gsnorm_cache)
    Esn = _interpolation_matrix(regop, gsnorm_cache, snorm_cache)
<<<<<<< HEAD

    R = _regularization_matrix(regop,sdata_cache,gdata_cache )
    E = _interpolation_matrix(regop, gdata_cache,sdata_cache)

    Rcurl = _regularization_matrix(regop,sscalar_cache,gcurl_cache )
    Ecurl = _interpolation_matrix(regop, gcurl_cache,sscalar_cache)

    Rdiv = _regularization_matrix(regop,sscalar_cache,gdiv_cache )
    Ediv = _interpolation_matrix(regop, gdiv_cache,sscalar_cache)

    return BasicILMCache{N,scaling,typeof(gdata_cache),ND,typeof(bl),typeof(nrm),typeof(a),typeof(regop),
        typeof(Rsn),typeof(Esn),typeof(R),typeof(E),typeof(Rcurl),typeof(Ecurl),typeof(Rdiv),typeof(Ediv),typeof(L),
        typeof(gsnorm_cache),typeof(gcurl_cache),typeof(gdiv_cache),typeof(snorm_cache),typeof(sdata_cache),typeof(sscalar_cache)}(
        g,bl,nrm,a,regop,Rsn,Esn,R,E,Rcurl,Ecurl,Rdiv,Ediv,L,
        _similar(gsnorm_cache),_similar(gsnorm_cache),
        _similar(gcurl_cache),_similar(gdiv_cache),_similar(gdata_cache),
        _similar(snorm_cache),_similar(snorm_cache),_similar(sdata_cache),_similar(sscalar_cache))

=======
  
    R = _regularization_matrix(regop,sdata_cache,gdata_cache )
    E = _interpolation_matrix(regop, gdata_cache,sdata_cache)
  
    Rcurl = _regularization_matrix(regop,sscalar_cache,gcurl_cache )
    Ecurl = _interpolation_matrix(regop, gcurl_cache,sscalar_cache)
  
    Rdiv = _regularization_matrix(regop,sscalar_cache,gdiv_cache )
    Ediv = _interpolation_matrix(regop, gdiv_cache,sscalar_cache)
  
    xg = _x_grid(gdata_cache,g)
    yg = _y_grid(gdata_cache,g)
  
    return BasicILMCache{N,scaling,typeof(gdata_cache),ND,typeof(bl),typeof(nrm),typeof(a),typeof(regop),
                         typeof(Rsn),typeof(Esn),typeof(R),typeof(E),typeof(Rcurl),typeof(Ecurl),typeof(Rdiv),typeof(Ediv),typeof(L),
                         typeof(gsnorm_cache),typeof(gcurl_cache),typeof(gdiv_cache),typeof(snorm_cache),typeof(sdata_cache),typeof(sscalar_cache)}(
                         g,bl,X,nrm,a,regop,Rsn,Esn,R,E,Rcurl,Ecurl,Rdiv,Ediv,L,
                         _similar(gsnorm_cache),_similar(gsnorm_cache),
                         _similar(gcurl_cache),_similar(gdiv_cache),_similar(gdata_cache),
                         xg,yg,
                         _similar(snorm_cache),_similar(snorm_cache),_similar(sdata_cache),_similar(sscalar_cache))
  
>>>>>>> 0de130b8
end



#=
Point collection cache
=#

struct PointCollectionCache{N,GCT,ND,PT,REGT<:Regularize,SST} <: AbstractBasicCache{N,GCT}
    pts :: PT
    g :: PhysicalGrid{ND}
    regop :: REGT
    gdata_cache :: GCT
    sdata_cache :: SST
end

function ScalarPointCollectionCache(X::VectorData{N},g::PhysicalGrid{ND};ddftype = DEFAULT_DDF,dtype = DEFAULT_DATA_TYPE) where {N,ND}
    gdata_cache = Nodes(Primal,size(g),dtype = dtype)
    sdata_cache = ScalarData(X,dtype = dtype)
    return _pointcollectioncache(X,g,gdata_cache,sdata_cache,ddftype)
end

function VectorPointCollectionCache(X::VectorData{N},g::PhysicalGrid{ND};ddftype = DEFAULT_DDF,dtype = DEFAULT_DATA_TYPE) where {N,ND}
    gdata_cache = Edges(Primal,size(g),dtype = dtype)
    sdata_cache = VectorData(X,dtype = dtype)
    return _pointcollectioncache(X,g,gdata_cache,sdata_cache,ddftype)
end

function _pointcollectioncache(X::VectorData{N},g::PhysicalGrid{ND},gdata_cache::GCT,sdata_cache::SDT,ddftype) where {N,ND,GCT,SDT}
  regop = _get_regularization(X,g,ddftype)
  return PointCollectionCache{N,GCT,ND,typeof(X),typeof(regop),SDT}(X,g,regop,gdata_cache,sdata_cache)
end

#=
Convenience functions
=#

@inline get_grid(s::AbstractBasicCache) = s.g
@inline get_bodies(s::AbstractBasicCache) = s.bl
@inline CartesianGrids.cellsize(s::AbstractBasicCache) = cellsize(s.g)
@inline Base.length(s::AbstractBasicCache{N}) where {N} = N
Base.eltype(s::AbstractBasicCache) = eltype(s.gdata_cache)

# Standardize the regularization
for ddf in [:Yang3,:Roma,:Goza,:Witchhat,:M3,:M4prime]
  @eval _get_regularization(X::VectorData{N},a::ScalarData{N},g::PhysicalGrid,::Type{CartesianGrids.$ddf},::Type{GridScaling};filter=false) where {N} =
     Regularize(X,cellsize(g),I0=origin(g),weights=a.data,ddftype=CartesianGrids.$ddf,filter=filter)

  @eval _get_regularization(X::VectorData{N},a::ScalarData{N},g::PhysicalGrid,::Type{CartesianGrids.$ddf},::Type{IndexScaling};filter=false) where {N} =
     Regularize(X,cellsize(g),I0=origin(g),issymmetric=true,ddftype=CartesianGrids.$ddf,filter=filter)

  @eval _get_regularization(X::VectorData{N},g::PhysicalGrid,::Type{CartesianGrids.$ddf}) where {N} =
     Regularize(X,cellsize(g),I0=origin(g),ddftype=CartesianGrids.$ddf,filter=false)
end

_get_regularization(body::Union{Body,BodyList},args...;kwargs...) = _get_regularization(VectorData(collect(body)),areas(body),args...;kwargs...)



# Standardize the Laplacian
_get_laplacian(coeff_factor::Real,g::PhysicalGrid,with_inverse,::Type{IndexScaling};dtype=Float64) =
               CartesianGrids.plan_laplacian(g,with_inverse=with_inverse,factor=coeff_factor,dtype=dtype)
_get_laplacian(coeff_factor::Real,g::PhysicalGrid,with_inverse,::Type{GridScaling};dtype=Float64) =
               CartesianGrids.plan_laplacian(g,with_inverse=with_inverse,factor=coeff_factor/cellsize(g)^2,dtype=dtype)

# This is needed to stabilize the type-unstable `RegularizationMatrix` function in
# CartesianGrids
function _regularization_matrix(regop::Regularize,src::PointData,trg::GridData)
    if regop._issymmetric
      R, _ = RegularizationMatrix(regop, src, trg)
    else
      R = RegularizationMatrix(regop, src, trg)
    end
    return R
end

@inline _regularization_matrix(regop::Regularize,src::PointData,::Nothing) = nothing

@inline _regularization_matrix(regop::Regularize,::Nothing,trg) = nothing


@inline _interpolation_matrix(regop::Regularize,src::GridData,trg::PointData) =
        InterpolationMatrix(regop,src,trg)

@inline _interpolation_matrix(regop::Regularize,::Nothing,trg::PointData) = nothing

@inline _interpolation_matrix(regop::Regularize,src,::Nothing) = nothing


# APIs to generate regularization, interpolation matrices and Laplacians not generated
# in the basic cache
"""
    RegularizationMatrix(cache::BasicILMCache,src::PointData,trg::GridData)

Create a regularization matrix for regularizing point data of type `src` to
grid data of type `trg`. (Both `src` and `trg` must be appropriately sized
for the grid and points in `cache`.)
"""
CartesianGrids.RegularizationMatrix(cache::BasicILMCache,src::PointData,trg::GridData) =
    _regularization_matrix(cache.regop,src,trg)


"""
    InterpolationMatrix(cache::BasicILMCache,src::GridData,trg::PointData)

Create a interpolation matrix for regularizing grid data of type `src` to
point data of type `trg`. (Both `src` and `trg` must be appropriately sized
for the grid and points in `cache`.)
"""
CartesianGrids.InterpolationMatrix(cache::BasicILMCache,src::GridData,trg::PointData) =
    _interpolation_matrix(cache.regop,src,trg)

"""
    Laplacian(cache::BasicILMCache,coeff_factor::Real[,with_inverse=true])

Create an invertible Laplacian operator for the grid in `cache`,
using the index or grid scaling associated with `cache`. The operator is pre-multiplied
by the factor `coeff_factor`.
"""
Laplacian(cache::BasicILMCache{N,SCA},coeff_factor; with_inverse=true, dtype=Float64) where {N,SCA} =
    _get_laplacian(coeff_factor,cache.g,with_inverse,SCA;dtype=dtype)


# Some utilities to get the DDF type of the cache
_ddf_type(::DDF{DT}) where {DT} = DT
_ddf_type(R::Regularize) = _ddf_type(R.ddf)
_ddf_type(cache::BasicILMCache) = _ddf_type(cache.regop)

# Getting the list of first indices for each body, for partitioning of surface vectors
_firstindices(b::Body) = [1,length(body)+1]
_firstindices(bl::BodyList) = [map(i -> first(getrange(bl,i)),1:length(bl)); numpts(bl)+1]

## Obtaining copies of the grid and surface data
"""
    similar_grid(::BasicILMCache)

Get a `similar` copy of the basic grid data in the cache.
"""
@inline similar_grid(cache::AbstractBasicCache,kwargs...) = _similar(cache.gdata_cache,kwargs...)

"""
    similar_gridgrad(::BasicILMCache)

Get a `similar` copy of the gradient of the grid data in the cache.
"""
@inline similar_gridgrad(cache::BasicILMCache,kwargs...) = _similar(cache.gsnorm_cache,kwargs...)


"""
    similar_gridcurl(::BasicILMCache)

Get a `similar` copy of the grid curl field data in the cache.
"""
@inline similar_gridcurl(cache::BasicILMCache,kwargs...) = _similar(cache.gcurl_cache,kwargs...)

"""
    similar_griddiv(::BasicILMCache)

Get a `similar` copy of the grid div field data in the cache.
"""
@inline similar_griddiv(cache::BasicILMCache,kwargs...) = _similar(cache.gdiv_cache,kwargs...)


"""
    similar_gridgradcurl(::BasicILMCache)

Get a `similar` copy of the grid gradient-of-curl field data in the cache.
"""
@inline similar_gridgradcurl(cache::BasicILMCache;element_type=eltype(cache)) = Edges(Dual,cache.gdata_cache,dtype=element_type)


"""
    similar_surface(::BasicILMCache)

Get a `similar` copy of the basic surface point data in the cache.
"""
@inline similar_surface(cache::AbstractBasicCache,kwargs...) = _similar(cache.sdata_cache,kwargs...)

"""
    similar_surfacescalar(::BasicILMCache)

Get a `similar` copy of the surface scalar point data in the cache. This
is only used for vector-type caches. Otherwise, [`similar_surface`](@ref) should
be used.
"""
@inline similar_surfacescalar(cache::AbstractBasicCache,kwargs...) = _similar(cache.sscalar_cache,kwargs...)


_similar(::Nothing;kwargs...) = nothing
_similar(a;kwargs...) = similar(a;kwargs...)

"""
    zeros_grid(::BasicILMCache)

Get an instance of the basic grid data in the cache, with values set to zero.
"""
@inline zeros_grid(cache::AbstractBasicCache,kwargs...) = _zero(cache.gdata_cache,kwargs...)

"""
    zeros_gridgrad(::BasicILMCache)

Get an instance of the gradient of the grid data in the cache, with values set to zero.
"""
@inline zeros_gridgrad(cache::BasicILMCache,kwargs...) = _zero(cache.gsnorm_cache,kwargs...)


"""
    zeros_gridcurl(::BasicILMCache)

Get an instance of the grid curl field data in the cache, with values set to zero.
"""
@inline zeros_gridcurl(cache::BasicILMCache,kwargs...) = _zero(cache.gcurl_cache,kwargs...)

"""
    zeros_griddiv(::BasicILMCache)

Get an instance of the grid div field data in the cache, with values set to zero.
"""
@inline zeros_griddiv(cache::BasicILMCache,kwargs...) = _zero(cache.gdiv_cache,kwargs...)

"""
    zeros_gridgradcurl(::BasicILMCache)

Get an instance of the grid gradient-of-curl field data in the cache, with values set to zero.
"""
@inline zeros_gridgradcurl(cache::BasicILMCache;element_type=eltype(cache)) = Edges(Dual,cache.gdata_cache,dtype=element_type)


"""
    zeros_surface(::BasicILMCache)

Get an instance of the basic surface point data in the cache, with values set to zero.
"""
@inline zeros_surface(cache::AbstractBasicCache,kwargs...) = _zero(cache.sdata_cache,kwargs...)

"""
    zeros_surfacescalar(::BasicILMCache)

Get an instance of the surface scalar point data in the cache, with values set to zero.
This is only used for vector-type caches. Otherwise, [`zeros_surface`](@ref) should
be used.
"""
@inline zeros_surfacescalar(cache::AbstractBasicCache,kwargs...) = _zero(cache.sscalar_cache,kwargs...)


_zero(a;kwargs...) = zero(a;kwargs...)
_zero(::Nothing;kwargs...) = nothing

"""
    ones_grid(::BasicILMCache)

Get an instance of the basic grid data in the cache, with values set to unity.
"""
@inline ones_grid(cache::AbstractBasicCache;kwargs...) = ones(cache.gdata_cache;kwargs...)

"""
    ones_grid(::BasicILMCache,dim)

For a vector-type cache, get an instance of the basic grid data in the cache, with values set to unity
in dimension `dim`.
"""
@inline ones_grid(cache::AbstractBasicCache{N,GCT},dim;kwargs...) where {N,GCT<:Edges} = ones(cache.gdata_cache,dim;kwargs...)


"""
    ones_gridgrad(::BasicILMCache)

Get an instance of the gradient of the grid data in the cache,
with values set to unity.
"""
@inline ones_gridgrad(cache::BasicILMCache;kwargs...) = ones(cache.gsnorm_cache;kwargs...)


"""
    ones_gridgrad(::BasicILMCache,dim)

Get an instance of the gradient of the grid data in the cache, in direction `dim`,
with values set to unity. If the data are of type `TensorGridData`, then
`dim` takes values from 1 to 2^2.
"""
@inline ones_gridgrad(cache::BasicILMCache,dim;kwargs...) = ones(cache.gsnorm_cache,dim;kwargs...)


"""
    ones_gridcurl(::BasicILMCache)

Get an instance of the grid curl field data in the cache, with values set to unity.
"""
@inline ones_gridcurl(cache::BasicILMCache,kwargs...) = _ones(cache.gcurl_cache,kwargs...)

"""
    ones_griddiv(::BasicILMCache)

Get an instance of the grid div field data in the cache, with values set to unity.
"""
@inline ones_griddiv(cache::BasicILMCache,kwargs...) = _ones(cache.gdiv_cache,kwargs...)


"""
    ones_gridgradcurl(::BasicILMCache)

Get an instance of the grid gradient-of-curl field data in the cache, with values set to unity.
"""
@inline ones_gridgradcurl(cache::BasicILMCache;element_type=eltype(cache)) =
      (d = Edges(Dual,cache.gdata_cache,dtype=element_type); fill!(d,one(element_type)))


"""
    ones_surface(::BasicILMCache)

Get an instance of the basic surface point data in the cache, with values set to unity.
"""
@inline ones_surface(cache::AbstractBasicCache;kwargs...) = ones(cache.sdata_cache;kwargs...)

"""
    ones_surface(::BasicILMCache,dim)

Get an instance of the basic surface point data in the cache, with values set to unity
in dimension `dim`. This only works for a vector-type cache.
"""
@inline ones_surface(cache::AbstractBasicCache{N,GCT},dim;kwargs...) where {N,GCT<:Edges} = ones(cache.sdata_cache,dim;kwargs...)


"""
    ones_surfacescalar(::BasicILMCache)

Get an instance of the surface scalar point data in the cache, with values set to unity.
This is only used for vector-type caches. Otherwise, [`ones_surface`](@ref) should
be used.
"""
@inline ones_surfacescalar(cache::AbstractBasicCache;kwargs...) = _ones(cache.sscalar_cache;kwargs...)


_ones(a...;kwargs...) = ones(a...;kwargs...)
_ones(::Nothing;kwargs...) = nothing


"""
    x_grid(::BasicILMCache)

Return basic grid data filled with the grid `x` coordinate.
If the grid data is scalar, then the output of this function is
of the same type. If the grid
data is vector, then the output is of type `Edges{Primal}`,
and the coordinates of each component are in `u`, `v` fields.
"""
x_grid(cache::BasicILMCache)  = cache.xg

#=
function x_grid(cache::BasicILMCache{N,SCA,GT}) where {N,SCA,GT<:Edges{Primal}}
    p = zeros_grid(cache)
    xu, _ = coordinates(p.u,cache.g)
    xv, _ = coordinates(p.v,cache.g)
    p.u .= xu
    p.v .= xv
    return p
end
=#

function _x_grid(gdata::GT,g::PhysicalGrid) where {GT<:Nodes{Primal}}
    xc, _ = coordinates(gdata,g)
    p = _zero(gdata)
    p .= xc
    return p
end

function _x_grid(gdata::GT,g::PhysicalGrid) where {GT<:Edges{Primal}}
    xu, _ = coordinates(gdata.u,g)
    xv, _ = coordinates(gdata.v,g)
    p = _zero(gdata)
    p.u .= xu
    p.v .= xv
    return p
end


"""
    x_gridcurl(::BasicILMCache)

Return basic grid curl field data filled with the grid `x` coordinate
"""
function x_gridcurl(cache::BasicILMCache)
    xc, _ = coordinates(cache.gcurl_cache,cache.g)
    p = zeros_gridcurl(cache)
    p .= xc
end

"""
    x_griddiv(::BasicILMCache)

Return basic grid div field data filled with the grid `x` coordinate
"""
@inline x_griddiv(cache::BasicILMCache) = _x_griddiv(cache,Val(cache_datatype(cache)))

_x_griddiv(cache,::Val{:scalar}) = nothing

function _x_griddiv(cache,::Val{:vector})
    xc, _ = coordinates(cache.gdiv_cache,cache.g)
    p = zeros_griddiv(cache)
    p .= xc
end

"""
    x_gridgrad(::BasicILMCache)

Return basic grid gradient field data filled with the grid `x` coordinate.
If the grid data is scalar, then the output of this function is
of `Edges{Primal}` type and the coordinate field for each component
can be accessed with the `u` and `v` field, respectively. If the grid
data is vector, then the output is of type `EdgeGradient{Primal}`,
and the coordinates are in `dudx`, `dudy`, `dvdx`, and `dvdy` fields.
"""
function x_gridgrad(cache::BasicILMCache{N,SCA,GT}) where {N,SCA,GT<:Nodes{Primal}}
    p = zeros_gridgrad(cache)
    xu, _ = coordinates(p.u,cache.g)
    xv, _ = coordinates(p.v,cache.g)
    p.u .= xu
    p.v .= xv
    return p
end

function x_gridgrad(cache::BasicILMCache{N,SCA,GT}) where {N,SCA,GT<:Edges{Primal}}
    p = zeros_gridgrad(cache)
    xdudx, _ = coordinates(p.dudx,cache.g)
    xdudy, _ = coordinates(p.dudy,cache.g)
    p.dudx .= xdudx
    p.dudy .= xdudy
    p.dvdx .= xdudy
    p.dvdy .= xdudx
    return p
end

"""
    y_grid(::BasicILMCache)

Return basic grid data filled with the grid `y` coordinate.
If the grid data is scalar, then the output of this function is
of the same type. If the grid
data is vector, then the output is of type `Edges{Primal}`,
and the coordinates of each component are in `u`, `v` fields.
"""
y_grid(cache::BasicILMCache) = cache.yg

function _y_grid(gdata::GT,g::PhysicalGrid) where {GT<:Nodes{Primal}}
    _, yc  = coordinates(gdata,g)
    p = _zero(gdata)
    p .= yc'
    return p
end

function _y_grid(gdata::GT,g::PhysicalGrid) where {GT<:Edges{Primal}}
    _, yu  = coordinates(gdata.u,g)
    _, yv  = coordinates(gdata.v,g)
    p = _zero(gdata)

    p.u .= yu'
    p.v .= yv'
    return p
end

"""
    y_gridcurl(::BasicILMCache)

Return basic grid curl field data filled with the grid `y` coordinate
"""
function y_gridcurl(cache::BasicILMCache)
    _,yc = coordinates(cache.gcurl_cache,cache.g)
    p = zeros_gridcurl(cache)
    p .= yc'
end

"""
    y_griddiv(::BasicILMCache)

Return basic grid div field data filled with the grid `y` coordinate
"""
@inline y_griddiv(cache::BasicILMCache) = _y_griddiv(cache,Val(cache_datatype(cache)))

_y_griddiv(cache,::Val{:scalar}) = nothing

function _y_griddiv(cache,::Val{:vector})
    _,yc = coordinates(cache.gdiv_cache,cache.g)
    p = zeros_griddiv(cache)
    p .= yc'
end

"""
    y_gridgrad(::BasicILMCache)

Return basic grid gradient field data filled with the grid `y` coordinate.
If the grid data is scalar, then the output of this function is
of `Edges{Primal}` type and the coordinate field for each component
can be accessed with the `u` and `v` field, respectively. If the grid
data is vector, then the output is of type `EdgeGradient{Primal}`,
and the coordinates are in `dudx`, `dudy`, `dvdx`, and `dvdy` fields.
"""
function y_gridgrad(cache::BasicILMCache{N,SCA,GT}) where {N,SCA,GT<:Nodes{Primal}}
    p = zeros_gridgrad(cache)
    _, yu = coordinates(p.u,cache.g)
    _, yv = coordinates(p.v,cache.g)
    p.u .= yu'
    p.v .= yv'
    return p
end

function y_gridgrad(cache::BasicILMCache{N,SCA,GT}) where {N,SCA,GT<:Edges{Primal}}
    p = zeros_gridgrad(cache)
    _, ydudx = coordinates(p.dudx,cache.g)
    _, ydudy = coordinates(p.dudy,cache.g)
    p.dudx .= ydudx'
    p.dudy .= ydudy'
    p.dvdx .= ydudy'
    p.dvdy .= ydudx'
    return p
end


# Extend operators on body points
"""
    points(cache::BasicILMCache)

Return the coordinates (as `VectorData`) of the surface points associated with `cache`
"""
points(cache::BasicILMCache) = cache.pts

"""
    points(cache::PointCollectionCache)

Return the coordinates (as `VectorData`) of the surface points associated with `cache`
"""
points(cache::PointCollectionCache) = cache.pts

"""
    normals(cache::BasicILMCache)

Return the normals (as `VectorData`) of the surface points associated with `cache`
"""
normals(cache::BasicILMCache) = cache.nrm

"""
    areas(cache::BasicILMCache)

Return the areas (as `ScalarData`) of the surface panels associated with `cache`
"""
areas(cache::BasicILMCache) = cache.ds


# Extend norms and inner products
"""
    norm(u::GridData,cache::BasicILMCache)

Calculate the norm of grid data `u`, using the scaling associated with `cache`.
""" norm(u::GridData,cache::BasicILMCache)

norm(u::GridData,cache::BasicILMCache{N,GridScaling}) where {N} = norm(u,cache.g)

norm(u::GridData,cache::BasicILMCache{N,IndexScaling}) where {N} = norm(u)

"""
    dot(u1::GridData,u2::GridData,cache::BasicILMCache)

Calculate the inner product of grid data `u1` and `u2`, using the scaling associated with `cache`.
""" dot(u1::GridData,u2::GridData,cache::BasicILMCache)

dot(u1::GridData,u2::GridData,cache::BasicILMCache{N,GridScaling}) where {N} = dot(u1,u2,cache.g)

dot(u1::GridData,u2::GridData,cache::BasicILMCache{N,IndexScaling}) where {N} = dot(u1,u2)

"""
    norm(u::PointData,cache::BasicILMCache)

Calculate the norm of surface point data `u`, using the scaling associated with `cache`.
""" norm(u::PointData,cache::BasicILMCache)

norm(u::PointData{N},cache::BasicILMCache{N,GridScaling}) where {N} = norm(u,cache.ds)

norm(u::PointData{N},cache::BasicILMCache{N,IndexScaling}) where {N} = norm(u)

"""
    norm(u::PointData,cache::BasicILMCache,i::Int)

Calculate the norm of surface point data `u`, using the scaling associated with `cache`,
for body `i` in the body list of `cache`.
""" norm(u::PointData,cache::BasicILMCache,i::Int)

norm(u::PointData{N},cache::BasicILMCache{N,GridScaling},i::Int) where {N} = norm(u,cache.ds,cache.bl,i)

norm(u::PointData{N},cache::BasicILMCache{N,IndexScaling},i::Int) where {N} = norm(u,cache.bl,i)


for f in [:ScalarData,:VectorData]
  @eval dot(u1::$f{N},u2::$f{N},cache::BasicILMCache{N,GridScaling}) where {N} = dot(u1,u2,cache.ds)

  @eval dot(u1::$f{N},u2::$f{N},cache::BasicILMCache{N,IndexScaling}) where {N} = dot(u1,u2)
end
"""
    dot(u1::PointData,u2::PointData,cache::BasicILMCache)

Calculate the inner product of surface point data `u1` and `u2`, using the scaling associated with `cache`.
""" dot(u1::PointData,u2::PointData,cache::BasicILMCache)

"""
    dot(u1::PointData,u2::PointData,cache::BasicILMCache,i)

Calculate the inner product of surface point data `u1` and `u2` for body
`i` in the cache `cache`, scaling as appropriate for this cache.
""" dot(u1::PointData,u2::PointData,cache::BasicILMCache,i::Int)

dot(u1::PointData{N},u2::PointData{N},cache::BasicILMCache{N,GridScaling},i::Int) where {N} = dot(u1,u2,cache.ds,cache.bl,i)

dot(u1::PointData{N},u2::PointData{N},cache::BasicILMCache{N,IndexScaling},i::Int) where {N} = dot(u1,u2,cache.bl,i)


## Integration
"""
    integrate(u::GridData,cache::BasicILMCache)

Calculate the discrete volume integral of grid data `u`.
If `u` is `VectorGridData`, then this returns a vector of the integrals in
each coordinate direction. This integral produces the same result regardless
if `GridScaling` or `IndexScaling` is used.
"""
@inline integrate(u::GridData,cache::BasicILMCache) = integrate(u,cache.g)



"""
    integrate(u::PointData,cache::BasicILMCache)

Calculate the discrete surface integral of data `u` on the immersed points in `cache`.
This uses trapezoidal rule quadrature. If `u` is `VectorData`, then this returns a vector of the integrals in
each coordinate direction. This operation produces the same effect,
regardless if `cache` is set up for `GridScaling` or `IndexScaling`. In both
cases, the surface element areas are used.
"""
@inline integrate(u::PointData{N},cache::BasicILMCache{N}) where {N} = integrate(u,cache.ds)


"""
    integrate(u::PointData,cache::BasicILMCache,i::Int)

Calculate the discrete surface integral of scalar data `u` on the immersed points in `cache`,
on body `i` in the body list in `cache`.
This uses trapezoidal rule quadrature. If `u` is `VectorData`, then this returns a vector of the integrals in
each coordinate direction. This operation produces the same effect,
regardless if `cache` is set up for `GridScaling` or `IndexScaling`. In both
cases, the surface element areas are used.
"""
@inline integrate(u::PointData{N},cache::BasicILMCache{N},i::Int) where {N} = integrate(u,cache.ds,cache.bl,i)


# Extending some operations on body lists to the enclosing cache
"""
    view(u::PointData,cache::BasicILMCache,i::Int)

Provide a `view` of point data `u` corresponding to body `i` in the
list of bodies in `cache`.
"""
view(u::PointData,cache::BasicILMCache,i::Int) = view(u,cache.bl,i)

"""
    copyto!(u::PointData,v::PointData,cache::BasicILMCache,i::Int)

Copy the data in the elements of `v` associated with body `i` in the body list in `cache` to
the corresponding elements in `u`. These data must be of the same type (e.g.,
`ScalarData` or `VectorData`) and have the same length.
""" copyto!(u::PointData,v::PointData,cache::BasicILMCache,i::Int)

"""
    copyto!(u::ScalarData,v::AbstractVector,cache::BasicILMCache,i::Int)

Copy the data in `v` to the elements in `u` associated with body `i` in the body list in `cache`.
`v` must have the same length as this subarray of `u` associated with `i`.
""" copyto!(u::ScalarData,v::AbstractVector,cache::BasicILMCache,i::Int)

@inline copyto!(u::PointData{N},v,cache::BasicILMCache{N},i::Int) where {N} = copyto!(u,v,cache.bl,i)


"""
    arcs(cache::BasicILMCache)

Return `ScalarData` of arc length coordinates for the body surface(s) in
the given cache `cache`.
"""
arcs(cache::BasicILMCache) = arcs(cache.bl)<|MERGE_RESOLUTION|>--- conflicted
+++ resolved
@@ -240,7 +240,7 @@
 for f in [:SurfaceScalarCache, :SurfaceVectorCache]
   @eval $f(body::Body,g::PhysicalGrid; kwargs...) =
         $f(BodyList([body]),areas(body),normals(body),g; kwargs...)
-    
+
   @eval $f(body::Body,g::PhysicalGrid,L::Laplacian; kwargs...) =
         $f(BodyList([body]),areas(body),normals(body),g,L; kwargs...)
 
@@ -264,21 +264,13 @@
           $f(BasicBody(x,y),g; kwargs...)
   end
 
-<<<<<<< HEAD
-  @eval function $f(X::VectorData,g::PhysicalGrid; L::Laplacian,kwargs...)
-=======
   @eval function $f(X::VectorData,g::PhysicalGrid,L::Laplacian; kwargs...)
->>>>>>> 0de130b8
     x = Vector{Float64}(undef,length(X.u))
     y = Vector{Float64}(undef,length(X.v))
     x .= X.u
     y .= X.v
     $f(BasicBody(x,y),g,L;kwargs...)
-<<<<<<< HEAD
-end
-=======
     end
->>>>>>> 0de130b8
 
 end
 
@@ -330,7 +322,6 @@
     regop = _get_regularization(X,a,g,ddftype,scaling)
     Rsn = _regularization_matrix(regop,snorm_cache,gsnorm_cache)
     Esn = _interpolation_matrix(regop, gsnorm_cache, snorm_cache)
-<<<<<<< HEAD
 
     R = _regularization_matrix(regop,sdata_cache,gdata_cache )
     E = _interpolation_matrix(regop, gdata_cache,sdata_cache)
@@ -341,28 +332,9 @@
     Rdiv = _regularization_matrix(regop,sscalar_cache,gdiv_cache )
     Ediv = _interpolation_matrix(regop, gdiv_cache,sscalar_cache)
 
-    return BasicILMCache{N,scaling,typeof(gdata_cache),ND,typeof(bl),typeof(nrm),typeof(a),typeof(regop),
-        typeof(Rsn),typeof(Esn),typeof(R),typeof(E),typeof(Rcurl),typeof(Ecurl),typeof(Rdiv),typeof(Ediv),typeof(L),
-        typeof(gsnorm_cache),typeof(gcurl_cache),typeof(gdiv_cache),typeof(snorm_cache),typeof(sdata_cache),typeof(sscalar_cache)}(
-        g,bl,nrm,a,regop,Rsn,Esn,R,E,Rcurl,Ecurl,Rdiv,Ediv,L,
-        _similar(gsnorm_cache),_similar(gsnorm_cache),
-        _similar(gcurl_cache),_similar(gdiv_cache),_similar(gdata_cache),
-        _similar(snorm_cache),_similar(snorm_cache),_similar(sdata_cache),_similar(sscalar_cache))
-
-=======
-  
-    R = _regularization_matrix(regop,sdata_cache,gdata_cache )
-    E = _interpolation_matrix(regop, gdata_cache,sdata_cache)
-  
-    Rcurl = _regularization_matrix(regop,sscalar_cache,gcurl_cache )
-    Ecurl = _interpolation_matrix(regop, gcurl_cache,sscalar_cache)
-  
-    Rdiv = _regularization_matrix(regop,sscalar_cache,gdiv_cache )
-    Ediv = _interpolation_matrix(regop, gdiv_cache,sscalar_cache)
-  
     xg = _x_grid(gdata_cache,g)
     yg = _y_grid(gdata_cache,g)
-  
+
     return BasicILMCache{N,scaling,typeof(gdata_cache),ND,typeof(bl),typeof(nrm),typeof(a),typeof(regop),
                          typeof(Rsn),typeof(Esn),typeof(R),typeof(E),typeof(Rcurl),typeof(Ecurl),typeof(Rdiv),typeof(Ediv),typeof(L),
                          typeof(gsnorm_cache),typeof(gcurl_cache),typeof(gdiv_cache),typeof(snorm_cache),typeof(sdata_cache),typeof(sscalar_cache)}(
@@ -371,8 +343,7 @@
                          _similar(gcurl_cache),_similar(gdiv_cache),_similar(gdata_cache),
                          xg,yg,
                          _similar(snorm_cache),_similar(snorm_cache),_similar(sdata_cache),_similar(sscalar_cache))
-  
->>>>>>> 0de130b8
+
 end
 
 
